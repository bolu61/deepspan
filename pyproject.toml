[build-system]
requires = ["hatchling", "hatch-vcs"]
build-backend = "hatchling.build"

[project]
name = "deepspan"
dynamic = ["version"]
description = "Sequential pattern mining library that implements `deepspan`."
readme = "README.md"
requires-python = ">=3.12"
license = "MIT"
keywords = []
authors = [
  { name = "bolu", email = "bolu@bolupi.me" },
]
dependencies = [
<<<<<<< HEAD
  "jax",
  "flax",
  "optax",
=======
  "prefixspan @ git+https://github.com/bolu61/prefixspan@v0.1.6-alpha",
  "jax==0.4.20",
  "flax==0.7.5",
  "optax==0.1.7",
  "scipy==1.11.4",
  "cliffs-delta==1.0.0",
  "tqdm==4.66.1",
>>>>>>> 17f863e3
]

[project.urls]
Documentation = "https://github.com/unknown/worklog#readme"
Issues = "https://github.com/unknown/worklog/issues"
Source = "https://github.com/unknown/worklog"

[tool.hatch.version]
source = "vcs"

[tool.hatch.build]
packages = ["src/deepspan", "src/experiments/log_analysis/deepspan_deinterleave"]

[tool.hatch.envs.default]
dependencies = [
	"tqdm",
	"pygit2",
	"pandas",
]<|MERGE_RESOLUTION|>--- conflicted
+++ resolved
@@ -14,11 +14,6 @@
   { name = "bolu", email = "bolu@bolupi.me" },
 ]
 dependencies = [
-<<<<<<< HEAD
-  "jax",
-  "flax",
-  "optax",
-=======
   "prefixspan @ git+https://github.com/bolu61/prefixspan@v0.1.6-alpha",
   "jax==0.4.20",
   "flax==0.7.5",
@@ -26,7 +21,6 @@
   "scipy==1.11.4",
   "cliffs-delta==1.0.0",
   "tqdm==4.66.1",
->>>>>>> 17f863e3
 ]
 
 [project.urls]
@@ -45,4 +39,7 @@
 	"tqdm",
 	"pygit2",
 	"pandas",
-]+]
+
+[tool.hatch.metadata]
+allow-direct-references = true